//! Wraps the application lifecycle across platforms.
//!
//! This is where the bulk of your application logic starts out from. macOS and iOS are driven
//! heavily by lifecycle events - in this case, your boilerplate would look something like this:
//!
//! ```rust,no_run
//! use cacao::ios::app::{App, AppDelegate};
//! use cacao::window::Window;
//!
//! #[derive(Default)]
//! struct BasicApp;
//!
//! impl AppDelegate for BasicApp {
//!     fn did_finish_launching(&self) {
//!         // Your program in here
//!     }
//! }
//!
//! fn main() {
//!     App::new(BasicApp::default()).run();
//! }
//! ```
//!
//! ## Why do I need to do this?
//! A good question. Cocoa does many things for you (e.g, setting up and managing a runloop,
//! handling the view/window heirarchy, and so on). This requires certain things happen before your
//! code can safely run, which `App` in this framework does for you.
//!
//! - It ensures that the `sharedApplication` is properly initialized with your delegate.
//! - It ensures that Cocoa is put into multi-threaded mode, so standard POSIX threads work as they
//! should.
//!
//! ### Platform specificity
//! Certain lifecycle events are specific to certain platforms. Where this is the case, the
//! documentation makes every effort to note.

use libc::{c_char, c_int};
use std::ffi::CString;

use objc::runtime::Object;
use objc::{class, msg_send, sel, sel_impl};

use crate::foundation::{id, nil, AutoReleasePool, NSString, NSUInteger, NO, YES};
use crate::notification_center::Dispatcher;
use crate::uikit::scene::{register_window_scene_delegate_class, WindowSceneDelegate};
use crate::utils::activate_cocoa_multithreading;

mod class;
use class::register_app_class;

mod delegate;
use delegate::register_app_delegate_class;

mod enums;
pub use enums::*;

mod traits;
pub use traits::AppDelegate;

pub(crate) static mut APP_DELEGATE: usize = 0;
pub(crate) static mut SCENE_DELEGATE_VENDOR: usize = 0;

extern "C" {
    /// Required for iOS applications to initialize.
    fn UIApplicationMain(argc: c_int, argv: *const *const c_char, principal_class_name: id, delegate_class_name: id);
}

/// A handler to make some boilerplate less annoying.
#[inline]
fn shared_application<F: Fn(id)>(handler: F) {
    let app: id = unsafe { msg_send![register_app_class(), sharedApplication] };
    handler(app);
}

/// Wraps `UIApplication` and associated lifecycle pieces.
///
/// Handles setting up a few necessary pieces:
///
/// - It injects an `NSObject` subclass to act as a delegate for lifecycle events.
/// - It ensures that Cocoa, where appropriate, is operating in multi-threaded mode so POSIX
/// threads work as intended.
pub struct App<T = (), W = (), F = ()> {
    pub delegate: Box<T>,
    pub vendor: Box<F>,
    pub pool: AutoReleasePool,
    _w: std::marker::PhantomData<W>
}

// Temporary. ;P
impl<W, T, F> std::fmt::Debug for App<W, T, F> {
    fn fmt(&self, f: &mut std::fmt::Formatter<'_>) -> std::fmt::Result {
        f.debug_struct("App<W, T, F>").finish()
    }
}

impl<T, W, F> App<T, W, F>
where
    T: AppDelegate + 'static,
    W: WindowSceneDelegate,
    F: Fn() -> Box<W>
{
    /// iOS manages creating a new Application (`UIApplication`) differently than you'd expect if
    /// you were looking at the macOS side of things.
    ///
    /// In this case, we're primarily concerned with shoving our `AppDelegate` to a place we can
    /// retrieve it later on. While this is unsafe behavior, it's ultimately no different than
    /// shoving the pointer onto the delegate like we do on the macOS side of things.
    ///
    /// Note that this pattern is only fine here due to the fact that there can only be one
    /// AppDelegate at a time.
    ///
    /// This also handles ensuring that our subclasses exist in the Objective-C runtime *before*
    /// `UIApplicationMain` is called.
    pub fn new(delegate: T, scene_delegate_vendor: F) -> Self {
        activate_cocoa_multithreading();

        let pool = AutoReleasePool::new();
        let cls = register_app_class();
        let dl = register_app_delegate_class::<T>();
        let w = register_window_scene_delegate_class::<W, F>();

        let app_delegate = Box::new(delegate);
        let vendor = Box::new(scene_delegate_vendor);

        unsafe {
            let delegate_ptr: *const T = &*app_delegate;
            APP_DELEGATE = delegate_ptr as usize;

            let scene_delegate_vendor_ptr: *const F = &*vendor;
            SCENE_DELEGATE_VENDOR = scene_delegate_vendor_ptr as usize;
        }

        App {
            delegate: app_delegate,
            vendor,
            pool,
            _w: std::marker::PhantomData
        }
    }
}

impl<T, W, F> App<T, W, F>
where
    T: AppDelegate + 'static
{
    /// Handles calling through to `UIApplicationMain()`, ensuring that it's using our custom
    /// `UIApplication` and `UIApplicationDelegate` classes.
    pub fn run(&self) {
        let args = std::env::args()
            .map(|arg| CString::new(arg).unwrap())
            .collect::<Vec<CString>>();

        let c_args = args.iter().map(|arg| arg.as_ptr()).collect::<Vec<*const c_char>>();

<<<<<<< HEAD
        let cls = register_app_class();
        let dl = register_app_delegate_class::<T>();

        let cls_name: id = unsafe { msg_send![cls, className] };
        let dl_name: id = unsafe { msg_send![dl, className] };

        unsafe {
            UIApplicationMain(c_args.len() as c_int, c_args.as_ptr(), cls_name, dl_name);
=======
        let mut s = NSString::new("RSTApplication_UIApplication");
        let mut s2 = NSString::new("RSTAppDelegate_NSObject");

        unsafe {
            println!("RUNNING?!");
            UIApplicationMain(c_args.len() as c_int, c_args.as_ptr(), s.into(), s2.into());
>>>>>>> d417289f
        }

        //self.pool.drain();
    }
}

impl<T, W, F> Drop for App<T, W, F> {
    fn drop(&mut self) {
        println!("DROPPING");
        //self.pool.drain();
    }
}<|MERGE_RESOLUTION|>--- conflicted
+++ resolved
@@ -152,7 +152,6 @@
 
         let c_args = args.iter().map(|arg| arg.as_ptr()).collect::<Vec<*const c_char>>();
 
-<<<<<<< HEAD
         let cls = register_app_class();
         let dl = register_app_delegate_class::<T>();
 
@@ -161,14 +160,6 @@
 
         unsafe {
             UIApplicationMain(c_args.len() as c_int, c_args.as_ptr(), cls_name, dl_name);
-=======
-        let mut s = NSString::new("RSTApplication_UIApplication");
-        let mut s2 = NSString::new("RSTAppDelegate_NSObject");
-
-        unsafe {
-            println!("RUNNING?!");
-            UIApplicationMain(c_args.len() as c_int, c_args.as_ptr(), s.into(), s2.into());
->>>>>>> d417289f
         }
 
         //self.pool.drain();
