--- conflicted
+++ resolved
@@ -91,19 +91,8 @@
 /// The `NSButton` owns this object on instantiation, and will release it
 /// on drop. We handle the heap copy on the Rust side, so setting the block
 /// is just an ivar.
-<<<<<<< HEAD
 pub(crate) fn register_invoker_class<F: Fn(*const Object) + 'static>() -> *const Class {
-    static mut VIEW_CLASS: *const Class = 0 as *const Class;
-    static INIT: Once = Once::new();
-
-    INIT.call_once(|| unsafe {
-        let superclass = class!(NSObject);
-        let mut decl = ClassDecl::new("RSTTargetActionHandler", superclass).unwrap();
-
-=======
-pub(crate) fn register_invoker_class<F: Fn() + 'static>() -> *const Class {
     load_or_register_class("NSObject", "RSTTargetActionHandler", |decl| unsafe {
->>>>>>> 9f8d9463
         decl.add_ivar::<usize>(ACTION_CALLBACK_PTR);
         decl.add_method(sel!(perform:), perform::<F> as extern "C" fn(&mut Object, _, id));
     })
